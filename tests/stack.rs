#![cfg_attr(feature = "nightly", feature(async_await, async_closure))]
#![warn(future_incompatible, rust_2018_compatibility, rust_2018_idioms, unused)]
#![warn(missing_docs, clippy::pedantic)]
#![cfg_attr(feature = "strict", deny(warnings))]

use genawaiter::{
    generator_mut,
    stack::{yielder_fn, Co, Gen, Shelf},
};

async fn odd_numbers_less_than_ten(co: Co<'_, i32>) {
    for n in (1..).step_by(2).take_while(|&n| n < 10) {
        co.yield_(n).await;
    }
}

#[test]
fn test_basic() {
    generator_mut!(gen, odd_numbers_less_than_ten);

    let xs: Vec<_> = gen.into_iter().collect();
    assert_eq!(xs, [1, 3, 5, 7, 9]);
}

#[test]
fn test_shelf() {
    let mut shelf = Shelf::new();
    let gen = unsafe { Gen::new(&mut shelf, odd_numbers_less_than_ten) };

    let xs: Vec<_> = gen.into_iter().collect();
    assert_eq!(xs, [1, 3, 5, 7, 9]);
}

#[cfg(feature = "futures03")]
#[test]
fn test_stream() {
    use futures::executor::block_on_stream;

    generator_mut!(gen, odd_numbers_less_than_ten);
    let xs: Vec<_> = block_on_stream(gen).collect();
    assert_eq!(xs, [1, 3, 5, 7, 9]);
}

<<<<<<< HEAD
// #[cfg(feature = "genawaiter_proc_macro")]
#[test]
fn stack_proc_macro_fn() {
    #[yielder_fn(u8)]
=======
#[cfg(feature = "proc_macro")]
#[test]
fn stack_proc_macro_fn() {
    #[genawaiter::stack::stack_yield_fn(u8)]
>>>>>>> d187a6e1
    async fn odds() {
        for n in (1..).step_by(2).take_while(|&n| n < 10) {
            genawaiter::yield_!(n);
        }
    }
    generator_mut!(gen, odds);
    let res = gen.into_iter().collect::<Vec<_>>();
    assert_eq!(vec![1, 3, 5, 7, 9], res)
}<|MERGE_RESOLUTION|>--- conflicted
+++ resolved
@@ -41,17 +41,10 @@
     assert_eq!(xs, [1, 3, 5, 7, 9]);
 }
 
-<<<<<<< HEAD
-// #[cfg(feature = "genawaiter_proc_macro")]
-#[test]
-fn stack_proc_macro_fn() {
-    #[yielder_fn(u8)]
-=======
 #[cfg(feature = "proc_macro")]
 #[test]
 fn stack_proc_macro_fn() {
     #[genawaiter::stack::stack_yield_fn(u8)]
->>>>>>> d187a6e1
     async fn odds() {
         for n in (1..).step_by(2).take_while(|&n| n < 10) {
             genawaiter::yield_!(n);
