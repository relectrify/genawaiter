--- conflicted
+++ resolved
@@ -16,18 +16,11 @@
 
 [dependencies]
 futures-core = { version = "0.3.1", optional = true }
-<<<<<<< HEAD
-genawaiter_proc_macro = { path = "./genawaiter_proc_macro" } #optional = true
-
-[workspace]
-members = [ "genawaiter_proc_macro" ]
-=======
 genawaiter-proc-macro = { path = "./genawaiter-proc-macro", optional = true }
-proc-macro-hack = { version = "0.5" }
+proc-macro-hack = { version = "0.5" optional = true }
 
 [workspace]
 members = [ "genawaiter-proc-macro" ]
->>>>>>> d187a6e1
 
 [dev-dependencies]
 futures = "0.3.1"
@@ -36,8 +29,4 @@
 futures03 = ["futures-core"]
 nightly = []
 strict = []
-<<<<<<< HEAD
-# proc_macro = ["genawaiter_proc_macro"]
-=======
-proc_macro = ["genawaiter-proc-macro"]
->>>>>>> d187a6e1
+proc_macro = ["genawaiter-proc-macro", "proc-macro-hack"]