--- conflicted
+++ resolved
@@ -227,8 +227,6 @@
 mod testing;
 mod waker;
 
-<<<<<<< HEAD
-=======
 #[cfg(feature = "proc_macro")]
 use proc_macro_hack::proc_macro_hack;
 #[cfg(feature = "proc_macro")]
@@ -240,7 +238,6 @@
 pub use genawaiter_proc_macro::rc_yield_cls;
 
 #[cfg(feature = "proc_macro")]
->>>>>>> d187a6e1
 #[macro_export]
 /// This macro is used to replace the keyword yield to
 /// avoid using nightly features when using any of the three
@@ -248,15 +245,9 @@
 ///
 /// # Example
 /// ```
-<<<<<<< HEAD
-/// use genawaiter::{stack::yielder_fn, yield_};
-///
-/// #[yielder_fn(u8)]
-=======
 /// use genawaiter::{stack::stack_yield_fn, yield_};
 ///
 /// #[stack_yield_fn(u8)]
->>>>>>> d187a6e1
 /// async fn odds() {
 ///     for n in (1..).step_by(2).take_while(|n| *n < 10) {
 ///         yield_!(n)
